--- conflicted
+++ resolved
@@ -1,21 +1,14 @@
-<<<<<<< HEAD
-import random
-from typing import Tuple, List, Optional
-=======
 import torch
 import numpy as np
->>>>>>> 071d44cc
 
 class RandomSeedGeneratorNode:
-    """Generates random seeds for other nodes."""
-    
     RETURN_TYPES = ("INT",)
     RETURN_NAMES = ("Random Seed",)
     FUNCTION = "generate_random_seed"
     CATEGORY = "Generators"
 
     def __init__(self):
-        pass
+        self.control_after_each_generation = 'randomize'
 
     @classmethod
     def INPUT_TYPES(cls):
@@ -24,33 +17,19 @@
             "required": {}
         }
 
-<<<<<<< HEAD
-    def generate_random_seed(self) -> Tuple[int]:
-        """Generates a random seed between 0 and 2**32 - 1."""
-        seed = random.randint(0, 2**32 - 1)
-=======
     def generate_random_seed(self):
         """Generates a random seed using PyTorch and sets it for both PyTorch and NumPy."""
         seed = torch.randint(0, 2**32 - 1, (1,)).item()
         torch.manual_seed(seed)
         np.random.seed(seed)
->>>>>>> 071d44cc
         return (seed,)
 
-
+# KSampler Node definition example
 class KSamplerNode:
-    """Performs sampling using specified models and parameters."""
-    
     RETURN_TYPES = ("LATENT",)
     RETURN_NAMES = ("samples",)
     FUNCTION = "sample"
     CATEGORY = "Samplers"
-
-    DEFAULT_STEPS = 20
-    DEFAULT_CFG = 8.0
-    DEFAULT_SAMPLER_NAME = 'euler'
-    DEFAULT_SCHEDULER = 'normal'
-    DEFAULT_DENOISE = 1.0
 
     def __init__(self):
         self.model = None
@@ -58,11 +37,11 @@
         self.negative = None
         self.latent_image = None
         self.seed = None
-        self.steps = self.DEFAULT_STEPS
-        self.cfg = self.DEFAULT_CFG
-        self.sampler_name = self.DEFAULT_SAMPLER_NAME
-        self.scheduler = self.DEFAULT_SCHEDULER
-        self.denoise = self.DEFAULT_DENOISE
+        self.steps = 20
+        self.cfg = 8.0
+        self.sampler_name = 'euler'
+        self.scheduler = 'normal'
+        self.denoise = 1.0
 
     @classmethod
     def INPUT_TYPES(cls):
@@ -82,42 +61,22 @@
             }
         }
 
-    def sample(
-        self,
-        model: Optional[any] = None,
-        positive: Optional[str] = "",
-        negative: Optional[str] = "",
-        latent_image: Optional[any] = None,
-        seed: Optional[int] = None,
-        steps: Optional[int] = None,
-        cfg: Optional[float] = None,
-        sampler_name: Optional[str] = None,
-        scheduler: Optional[str] = None,
-        denoise: Optional[float] = None
-    ) -> Tuple[List[any]]:
-        """Performs the sampling using the provided parameters."""
-        # Use the seed provided to initialize the random generator
-        if seed is not None:
-            random.seed(seed)
-
-        # Placeholder for actual sampling logic
-        samples = []  # Replace with actual implementation
-        
+    def sample(self, model, positive, negative, latent_image, seed, steps, cfg, sampler_name, scheduler, denoise):
+        """Performs the sampling."""
+        # Sampling logic here using the provided parameters
+        samples = []  # Placeholder for actual sampling results
         return (samples,)
-
 
 # Usage Example
 if __name__ == "__main__":
     seed_generator = RandomSeedGeneratorNode()
-    
-    # Generate a new seed for each iteration
-    for _ in range(5):  # Simulate multiple runs
-        seed = seed_generator.generate_random_seed()[0]
+    seed = seed_generator.generate_random_seed()[0]
 
-        ksampler = KSamplerNode()
-        samples = ksampler.sample(
-            model=None, positive="", negative="", latent_image=None, seed=seed,
-            steps=20, cfg=8.0, sampler_name='euler', scheduler='normal', denoise=1.0
-        )
-        print("Generated Seed:", seed)
-        print("Generated Samples:", samples)+    ksampler = KSamplerNode()
+    ksampler.seed = seed
+    # Set other required inputs for KSamplerNode
+    samples = ksampler.sample(
+        model=None, positive="", negative="", latent_image=None, seed=seed,
+        steps=20, cfg=8.0, sampler_name='euler', scheduler='normal', denoise=1.0
+    )
+    print("Generated Samples:", samples)